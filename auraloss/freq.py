import torch
import numpy as np
from typing import List, Any

from .utils import apply_reduction
from .perceptual import SumAndDifference, FIRFilter


class SpectralConvergenceLoss(torch.nn.Module):
    """Spectral convergence loss module.

    See [Arik et al., 2018](https://arxiv.org/abs/1808.06719).
    """

    def __init__(self):
        super(SpectralConvergenceLoss, self).__init__()

    def forward(self, x_mag, y_mag):
        return torch.norm(y_mag - x_mag, p="fro") / torch.norm(y_mag, p="fro")


class STFTMagnitudeLoss(torch.nn.Module):
    """STFT magnitude loss module.

    See [Arik et al., 2018](https://arxiv.org/abs/1808.06719)
    and [Engel et al., 2020](https://arxiv.org/abs/2001.04643v1)

    Args:
        log (bool, optional): Log-scale the STFT magnitudes,
            or use linear scale. Default: True
        distance (str, optional): Distance function ["L1", "L2"]. Default: "L1"
        reduction (str, optional): Reduction of the loss elements. Default: "mean"
    """

    def __init__(self, log=True, distance="L1", reduction="mean"):
        super(STFTMagnitudeLoss, self).__init__()
        self.log = log
        if distance == "L1":
            self.distance = torch.nn.L1Loss(reduction=reduction)
        elif distance == "L2":
            self.distance = torch.nn.MSELoss(reduction=reduction)
        else:
            raise ValueError(f"Invalid distance: '{distance}'.")

    def forward(self, x_mag, y_mag):
        if self.log:
            x_mag = torch.log(x_mag)
            y_mag = torch.log(y_mag)
        return self.distance(x_mag, y_mag)


class STFTLoss(torch.nn.Module):
    """STFT loss module.

    See [Yamamoto et al. 2019](https://arxiv.org/abs/1904.04472).

    Args:
        fft_size (int, optional): FFT size in samples. Default: 1024
        hop_size (int, optional): Hop size of the FFT in samples. Default: 256
        win_length (int, optional): Length of the FFT analysis window. Default: 1024
        window (str, optional): Window to apply before FFT, options include:
           ['hann_window', 'bartlett_window', 'blackman_window', 'hamming_window', 'kaiser_window']
            Default: 'hann_window'
        w_sc (float, optional): Weight of the spectral convergence loss term. Default: 1.0
        w_log_mag (float, optional): Weight of the log magnitude loss term. Default: 1.0
        w_lin_mag_mag (float, optional): Weight of the linear magnitude loss term. Default: 0.0
        w_phs (float, optional): Weight of the spectral phase loss term. Default: 0.0
        sample_rate (int, optional): Sample rate. Required when scale = 'mel'. Default: None
        scale (str, optional): Optional frequency scaling method, options include:
            ['mel', 'chroma']
            Default: None
        n_bins (int, optional): Number of scaling frequency bins. Default: None.
        perceptual_weighting (bool, optional): Apply perceptual A-weighting (Sample rate must be supplied). Default: False
        scale_invariance (bool, optional): Perform an optimal scaling of the target. Default: False
        eps (float, optional): Small epsilon value for stablity. Default: 1e-8
        output (str, optional): Format of the loss returned.
            'loss' : Return only the raw, aggregate loss term.
            'full' : Return the raw loss, plus intermediate loss terms.
            Default: 'loss'
        reduction (str, optional): Specifies the reduction to apply to the output:
            'none': no reduction will be applied,
            'mean': the sum of the output will be divided by the number of elements in the output,
            'sum': the output will be summed.
            Default: 'mean'
        mag_distance (str, optional): Distance function ["L1", "L2"] for the magnitude loss terms.
        device (str, optional): Place the filterbanks on specified device. Default: None

    Returns:
        loss:
            Aggreate loss term. Only returned if output='loss'. By default.
        loss, sc_mag_loss, log_mag_loss, lin_mag_loss, phs_loss:
            Aggregate and intermediate loss terms. Only returned if output='full'.
    """

    def __init__(
        self,
<<<<<<< HEAD
        fft_size: int = 1024,
        hop_size: int = 256,
        win_length: int = 1024,
        window: str = "hann_window",
        w_sc: float = 1.0,
        w_log_mag: float = 1.0,
        w_lin_mag: float = 0.0,
        w_phs: float = 0.0,
        sample_rate: float = None,
        scale: str = None,
        n_bins: int = None,
        perceptual_weighting: bool = False,
        scale_invariance: bool = False,
        eps: float = 1e-8,
        output: str = "loss",
        reduction: str = "mean",
        device: Any = None,
=======
        fft_size=1024,
        hop_size=256,
        win_length=1024,
        window="hann_window",
        w_sc=1.0,
        w_log_mag=1.0,
        w_lin_mag=0.0,
        w_phs=0.0,
        sample_rate=None,
        scale=None,
        n_bins=None,
        scale_invariance=False,
        eps=1e-8,
        output="loss",
        reduction="mean",
        mag_distance="L1",
        device=None,
>>>>>>> c4f16e7d
    ):
        super().__init__()
        self.fft_size = fft_size
        self.hop_size = hop_size
        self.win_length = win_length
        self.window = getattr(torch, window)(win_length)
        self.w_sc = w_sc
        self.w_log_mag = w_log_mag
        self.w_lin_mag = w_lin_mag
        self.w_phs = w_phs
        self.sample_rate = sample_rate
        self.scale = scale
        self.n_bins = n_bins
        self.perceptual_weighting = perceptual_weighting
        self.scale_invariance = scale_invariance
        self.eps = eps
        self.output = output
        self.reduction = reduction
        self.device = device

        self.spectralconv = SpectralConvergenceLoss()
        self.logstft = STFTMagnitudeLoss(
            log=True, reduction=reduction, distance=mag_distance
        )
        self.linstft = STFTMagnitudeLoss(
            log=False, reduction=reduction, distance=mag_distance
        )

        # setup mel filterbank
        if scale is not None:

            try:
                import librosa.filters
            except Exception as e:
                print(e)
                print("Try `pip install auraloss[all]`.")

            if self.scale == "mel":
                assert sample_rate != None  # Must set sample rate to use mel scale
                assert n_bins <= fft_size  # Must be more FFT bins than Mel bins
                fb = librosa.filters.mel(sr=sample_rate, n_fft=fft_size, n_mels=n_bins)
                fb = torch.tensor(fb).unsqueeze(0)

            elif self.scale == "chroma":
                assert sample_rate != None  # Must set sample rate to use chroma scale
                assert n_bins <= fft_size  # Must be more FFT bins than chroma bins
                fb = librosa.filters.chroma(
                    sr=sample_rate, n_fft=fft_size, n_chroma=n_bins
                )

            else:
                raise ValueError(
                    f"Invalid scale: {self.scale}. Must be 'mel' or 'chroma'."
                )

            self.register_buffer("fb", fb)

        if scale is not None and device is not None:
            self.fb = self.fb.to(self.device)  # move filterbank to device

        if self.perceptual_weighting:
            if sample_rate is None:
                raise ValueError(
                    f"`sample_rate` must be supplied when `perceptual_weighting = True`."
                )
            self.prefilter = FIRFilter(filter_type="aw", fs=sample_rate)

    def stft(self, x):
        """Perform STFT.
        Args:
            x (Tensor): Input signal tensor (B, T).

        Returns:
            Tensor: x_mag, x_phs
                Magnitude and phase spectra (B, fft_size // 2 + 1, frames).
        """
        x_stft = torch.stft(
            x,
            self.fft_size,
            self.hop_size,
            self.win_length,
            self.window,
            return_complex=True,
        )
        x_mag = torch.sqrt(
            torch.clamp((x_stft.real**2) + (x_stft.imag**2), min=self.eps)
        )
        x_phs = torch.angle(x_stft)
        return x_mag, x_phs

    def forward(self, input: torch.Tensor, target: torch.Tensor):
        bs, chs, seq_len = input.size()

        if self.perceptual_weighting:  # apply optional A-weighting via FIR filter
            # since FIRFilter only support mono audio we will move channels to batch dim
            input = input.view(bs * chs, 1, -1)
            target = target.view(bs * chs, 1, -1)

            # now apply the filter to both
            self.prefilter.to(input.device)
            input, target = self.prefilter(input, target)

            # now move the channels back
            input = input.view(bs, chs, -1)
            target = target.view(bs, chs, -1)

        # compute the magnitude and phase spectra of input and target
        self.window = self.window.to(input.device)
        x_mag, x_phs = self.stft(input.view(-1, input.size(-1)))
        y_mag, y_phs = self.stft(target.view(-1, target.size(-1)))

        # apply relevant transforms
        if self.scale is not None:
            self.fb = self.fb.to(input.device)
            x_mag = torch.matmul(self.fb, x_mag)
            y_mag = torch.matmul(self.fb, y_mag)

        # normalize scales
        if self.scale_invariance:
            alpha = (x_mag * y_mag).sum([-2, -1]) / ((y_mag**2).sum([-2, -1]))
            y_mag = y_mag * alpha.unsqueeze(-1)

        # compute loss terms
        sc_mag_loss = self.spectralconv(x_mag, y_mag) if self.w_sc else 0.0
        log_mag_loss = self.logstft(x_mag, y_mag) if self.w_log_mag else 0.0
        lin_mag_loss = self.linstft(x_mag, y_mag) if self.w_lin_mag else 0.0
        phs_loss = torch.nn.functional.mse_loss(x_phs, y_phs) if self.w_phs else 0.0

        # combine loss terms
        loss = (
            (self.w_sc * sc_mag_loss)
            + (self.w_log_mag * log_mag_loss)
            + (self.w_lin_mag * lin_mag_loss)
            + (self.w_phs * phs_loss)
        )

        loss = apply_reduction(loss, reduction=self.reduction)

        if self.output == "loss":
            return loss
        elif self.output == "full":
            return loss, sc_mag_loss, log_mag_loss, lin_mag_loss, phs_loss


class MelSTFTLoss(STFTLoss):
    """Mel-scale STFT loss module."""

    def __init__(
        self,
        sample_rate,
        fft_size=1024,
        hop_size=256,
        win_length=1024,
        window="hann_window",
        w_sc=1.0,
        w_log_mag=1.0,
        w_lin_mag=0.0,
        w_phs=0.0,
        n_mels=128,
        **kwargs,
    ):
        super(MelSTFTLoss, self).__init__(
            fft_size,
            hop_size,
            win_length,
            window,
            w_sc,
            w_log_mag,
            w_lin_mag,
            w_phs,
            sample_rate,
            "mel",
            n_mels,
            **kwargs,
        )


class ChromaSTFTLoss(STFTLoss):
    """Chroma-scale STFT loss module."""

    def __init__(
        self,
        sample_rate,
        fft_size=1024,
        hop_size=256,
        win_length=1024,
        window="hann_window",
        w_sc=1.0,
        w_log_mag=1.0,
        w_lin_mag=0.0,
        w_phs=0.0,
        n_chroma=12,
        **kwargs,
    ):
        super(ChromaSTFTLoss, self).__init__(
            fft_size,
            hop_size,
            win_length,
            window,
            w_sc,
            w_log_mag,
            w_lin_mag,
            w_phs,
            sample_rate,
            "chroma",
            n_chroma,
            **kwargs,
        )


class MultiResolutionSTFTLoss(torch.nn.Module):
    """Multi resolution STFT loss module.

    See [Yamamoto et al., 2019](https://arxiv.org/abs/1910.11480)

    Args:
        fft_sizes (list): List of FFT sizes.
        hop_sizes (list): List of hop sizes.
        win_lengths (list): List of window lengths.
        window (str, optional): Window to apply before FFT, options include:
            'hann_window', 'bartlett_window', 'blackman_window', 'hamming_window', 'kaiser_window']
            Default: 'hann_window'
        w_sc (float, optional): Weight of the spectral convergence loss term. Default: 1.0
        w_log_mag (float, optional): Weight of the log magnitude loss term. Default: 1.0
        w_lin_mag (float, optional): Weight of the linear magnitude loss term. Default: 0.0
        w_phs (float, optional): Weight of the spectral phase loss term. Default: 0.0
        sample_rate (int, optional): Sample rate. Required when scale = 'mel'. Default: None
        scale (str, optional): Optional frequency scaling method, options include:
            ['mel', 'chroma']
            Default: None
        n_bins (int, optional): Number of mel frequency bins. Required when scale = 'mel'. Default: None.
        scale_invariance (bool, optional): Perform an optimal scaling of the target. Default: False
    """

    def __init__(
        self,
        fft_sizes: List[int] = [1024, 2048, 512],
        hop_sizes: List[int] = [120, 240, 50],
        win_lengths: List[int] = [600, 1200, 240],
        window: str = "hann_window",
        w_sc: float = 1.0,
        w_log_mag: float = 1.0,
        w_lin_mag: float = 0.0,
        w_phs: float = 0.0,
        sample_rate: float = None,
        scale: str = None,
        n_bins: int = None,
        perceptual_weighting: bool = False,
        scale_invariance: bool = False,
        **kwargs,
    ):
        super(MultiResolutionSTFTLoss, self).__init__()
        assert len(fft_sizes) == len(hop_sizes) == len(win_lengths)  # must define all
        self.fft_sizes = fft_sizes
        self.hop_sizes = hop_sizes
        self.win_lengths = win_lengths

        self.stft_losses = torch.nn.ModuleList()
        for fs, ss, wl in zip(fft_sizes, hop_sizes, win_lengths):
            self.stft_losses += [
                STFTLoss(
                    fs,
                    ss,
                    wl,
                    window,
                    w_sc,
                    w_log_mag,
                    w_lin_mag,
                    w_phs,
                    sample_rate,
                    scale,
                    n_bins,
                    perceptual_weighting,
                    scale_invariance,
                    **kwargs,
                )
            ]

    def forward(self, x, y):
        mrstft_loss = 0.0
        sc_mag_loss, log_mag_loss, lin_mag_loss, phs_loss = [], [], [], []

        for f in self.stft_losses:
            if f.output == "full":  # extract just first term
                tmp_loss = f(x, y)
                mrstft_loss += tmp_loss[0]
                sc_mag_loss.append(tmp_loss[1])
                log_mag_loss.append(tmp_loss[2])
                lin_mag_loss.append(tmp_loss[3])
                phs_loss.append(tmp_loss[4])
            else:
                mrstft_loss += f(x, y)

        mrstft_loss /= len(self.stft_losses)

        if f.output == "loss":
            return mrstft_loss
        else:
            return mrstft_loss, sc_mag_loss, log_mag_loss, lin_mag_loss, phs_loss


class RandomResolutionSTFTLoss(torch.nn.Module):
    """Random resolution STFT loss module.

    See [Steinmetz & Reiss, 2020](https://www.christiansteinmetz.com/s/DMRN15__auraloss__Audio_focused_loss_functions_in_PyTorch.pdf)

    Args:
        resolutions (int): Total number of STFT resolutions.
        min_fft_size (int): Smallest FFT size.
        max_fft_size (int): Largest FFT size.
        min_hop_size (int): Smallest hop size as porportion of window size.
        min_hop_size (int): Largest hop size as porportion of window size.
        window (str): Window function type.
        randomize_rate (int): Number of forwards before STFTs are randomized.
    """

    def __init__(
        self,
        resolutions=3,
        min_fft_size=16,
        max_fft_size=32768,
        min_hop_size=0.1,
        max_hop_size=1.0,
        windows=[
            "hann_window",
            "bartlett_window",
            "blackman_window",
            "hamming_window",
            "kaiser_window",
        ],
        w_sc=1.0,
        w_log_mag=1.0,
        w_lin_mag=0.0,
        w_phs=0.0,
        sample_rate=None,
        scale=None,
        n_mels=None,
        randomize_rate=1,
        **kwargs,
    ):
        super(RandomResolutionSTFTLoss, self).__init__()
        self.resolutions = resolutions
        self.min_fft_size = min_fft_size
        self.max_fft_size = max_fft_size
        self.min_hop_size = min_hop_size
        self.max_hop_size = max_hop_size
        self.windows = windows
        self.randomize_rate = randomize_rate
        self.w_sc = w_sc
        self.w_log_mag = w_log_mag
        self.w_lin_mag = w_lin_mag
        self.w_phs = w_phs
        self.sample_rate = sample_rate
        self.scale = scale
        self.n_mels = n_mels

        self.nforwards = 0
        self.randomize_losses()  # init the losses

    def randomize_losses(self):
        # clear the existing STFT losses
        self.stft_losses = torch.nn.ModuleList()
        for n in range(self.resolutions):
            frame_size = 2 ** np.random.randint(
                np.log2(self.min_fft_size), np.log2(self.max_fft_size)
            )
            hop_size = int(
                frame_size
                * (
                    self.min_hop_size
                    + (np.random.rand() * (self.max_hop_size - self.min_hop_size))
                )
            )
            window_length = int(frame_size * np.random.choice([1.0, 0.5, 0.25]))
            window = np.random.choice(self.windows)
            self.stft_losses += [
                STFTLoss(
                    frame_size,
                    hop_size,
                    window_length,
                    window,
                    self.w_sc,
                    self.w_log_mag,
                    self.w_lin_mag,
                    self.w_phs,
                    self.sample_rate,
                    self.scale,
                    self.n_mels,
                )
            ]

    def forward(self, input, target):
        if input.size(-1) <= self.max_fft_size:
            raise ValueError(
                f"Input length ({input.size(-1)}) must be larger than largest FFT size ({self.max_fft_size})."
            )
        elif target.size(-1) <= self.max_fft_size:
            raise ValueError(
                f"Target length ({target.size(-1)}) must be larger than largest FFT size ({self.max_fft_size})."
            )

        if self.nforwards % self.randomize_rate == 0:
            self.randomize_losses()

        loss = 0.0
        for f in self.stft_losses:
            loss += f(input, target)
        loss /= len(self.stft_losses)

        self.nforwards += 1

        return loss


class SumAndDifferenceSTFTLoss(torch.nn.Module):
    """Sum and difference sttereo STFT loss module.

    See [Steinmetz et al., 2020](https://arxiv.org/abs/2010.10291)

    Args:
        fft_sizes (List[int]): List of FFT sizes.
        hop_sizes (List[int]): List of hop sizes.
        win_lengths (List[int]): List of window lengths.
        window (str, optional): Window function type.
        w_sum (float, optional): Weight of the sum loss component. Default: 1.0
        w_diff (float, optional): Weight of the difference loss component. Default: 1.0
        perceptual_weighting (bool, optional): Apply perceptual A-weighting (Sample rate must be supplied). Default: False
        mel_stft (bool, optional): Use Multi-resoltuion mel spectrograms. Default: False
        n_mel_bins (int, optional): Number of mel bins to use when mel_stft = True. Default: 128
        sample_rate (float, optional): Audio sample rate. Default: None
        output (str, optional): Format of the loss returned.
            'loss' : Return only the raw, aggregate loss term.
            'full' : Return the raw loss, plus intermediate loss terms.
            Default: 'loss'
    """

    def __init__(
        self,
        fft_sizes: List[int],
        hop_sizes: List[int],
        win_lengths: List[int],
        window: str = "hann_window",
        w_sum: float = 1.0,
        w_diff: float = 1.0,
        output: str = "loss",
        **kwargs,
    ):
        super(SumAndDifferenceSTFTLoss, self).__init__()
        self.sd = SumAndDifference()
        self.w_sum = w_sum
        self.w_diff = w_diff
        self.output = output
        self.mrstft = MultiResolutionSTFTLoss(
            fft_sizes,
            hop_sizes,
            win_lengths,
            window,
            **kwargs,
        )

    def forward(self, input, target):
        """This loss function assumes batched input of stereo audio in the time domain.

        Args:
            input (torch.Tensor): Input tensor with shape (batch size, 2, seq_len).
            target (torch.Tensor): Target tensor with shape (batch size, 2, seq_len).

        Returns:
            loss (torch.Tensor): Aggreate loss term. Only returned if output='loss'.
            loss (torch.Tensor), sum_loss (torch.Tensor), diff_loss (torch.Tensor):
                Aggregate and intermediate loss terms. Only returned if output='full'.
        """
        assert input.shape == target.shape  # must have same shape
        bs, chs, seq_len = input.size()

        # compute sum and difference signals for both
        input_sum, input_diff = self.sd(input)
        target_sum, target_diff = self.sd(target)

        # compute error in STFT domain
        sum_loss = self.mrstft(input_sum, target_sum)
        diff_loss = self.mrstft(input_diff, target_diff)
        loss = ((self.w_sum * sum_loss) + (self.w_diff * diff_loss)) / 2

        if self.output == "loss":
            return loss
        elif self.output == "full":
            return loss, sum_loss, diff_loss<|MERGE_RESOLUTION|>--- conflicted
+++ resolved
@@ -94,7 +94,6 @@
 
     def __init__(
         self,
-<<<<<<< HEAD
         fft_size: int = 1024,
         hop_size: int = 256,
         win_length: int = 1024,
@@ -112,25 +111,6 @@
         output: str = "loss",
         reduction: str = "mean",
         device: Any = None,
-=======
-        fft_size=1024,
-        hop_size=256,
-        win_length=1024,
-        window="hann_window",
-        w_sc=1.0,
-        w_log_mag=1.0,
-        w_lin_mag=0.0,
-        w_phs=0.0,
-        sample_rate=None,
-        scale=None,
-        n_bins=None,
-        scale_invariance=False,
-        eps=1e-8,
-        output="loss",
-        reduction="mean",
-        mag_distance="L1",
-        device=None,
->>>>>>> c4f16e7d
     ):
         super().__init__()
         self.fft_size = fft_size
